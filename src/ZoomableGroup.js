
import React, { Component } from "react"
import { geoPath } from "d3-geo"

import {
  calculateResizeFactor,
  calculateMousePosition,
  isChildOfType,
  createNewChildren,
} from "./utils"

class ZoomableGroup extends Component {
  constructor(props) {
    super(props)

    const backdropX = props.projection().rotate([0,0,0])([props.backdrop.x[0],0])[0]
    const backdropY = props.projection().rotate([0,0,0])([0,props.backdrop.y[0]])[1]
    const backdropWidth = props.projection().rotate([0,0,0])([props.backdrop.x[1],0])[0] - props.projection().rotate([0,0,0])([props.backdrop.x[0],0])[0]
    const backdropHeight = props.projection().rotate([0,0,0])([0,props.backdrop.y[1]])[1] - props.projection().rotate([0,0,0])([0,props.backdrop.y[0]])[1]

    this.state = {
      mouseX: calculateMousePosition("x", props.projection, props, props.zoom, 1),
      mouseY: calculateMousePosition("y", props.projection, props, props.zoom, 1),
      mouseXStart: 0,
      mouseYStart: 0,
      isPressed: false,
      resizeFactorX: 1,
      resizeFactorY: 1,
      backdrop: {
        width: Math.round(backdropWidth),
        height: Math.round(backdropHeight),
        x: Math.round(backdropX),
        y: Math.round(backdropY),
      },
    }

    this.handleMouseMove = this.handleMouseMove.bind(this)
    this.handleMouseUp = this.handleMouseUp.bind(this)
    this.handleMouseDown = this.handleMouseDown.bind(this)
    this.handleTouchStart = this.handleTouchStart.bind(this)
    this.handleTouchMove = this.handleTouchMove.bind(this)
    this.handleResize = this.handleResize.bind(this)

  }
  handleMouseMove({ pageX, pageY }) {
    if (this.props.disablePanning) return
    if (!this.state.isPressed) return
    this.setState({
      mouseX: pageX - this.state.mouseXStart,
      mouseY: pageY - this.state.mouseYStart,
    })
  }
  handleTouchMove({ touches }) {
    this.handleMouseMove(touches[0])
  }
  handleMouseUp() {
    if (this.props.disablePanning) return
    if (!this.state.isPressed) return
    this.setState({
      isPressed: false,
    })
    if (!this.props.onMoveEnd) return
    const { mouseX, mouseY, resizeFactorX, resizeFactorY } = this.state
    const { zoom, width, height, projection, onMoveEnd } = this.props
    const x = width / 2 - (mouseX * resizeFactorX / zoom)
    const y = height / 2 - (mouseY * resizeFactorY / zoom)
    const newCenter = projection().invert([ x, y ])
    onMoveEnd(newCenter)
  }
  handleMouseDown({ pageX, pageY }) {
    if (this.props.disablePanning) return
    const { mouseX, mouseY, resizeFactorX, resizeFactorY } = this.state
    const { zoom, width, height, projection, onMoveStart } = this.props
    this.setState({
      isPressed: true,
      mouseXStart: pageX - mouseX,
      mouseYStart: pageY - mouseY,
    })
    if (!onMoveStart) return
    const x = width / 2 - (mouseX * resizeFactorX / zoom)
    const y = height / 2 - (mouseY * resizeFactorY / zoom)
    const currentCenter = projection().invert([ x, y ])
    onMoveStart(currentCenter)
  }
  handleTouchStart({ touches }) {
    this.handleMouseDown(touches[0])
  }
<<<<<<< HEAD
  handleTouchStart({ touches }){
    if(touches.length > 1){
      this.handleMouseDown(touches[0]);
    }
    else{
      this.handleMouseUp();
    }
=======
  preventTouchScroll(evt) {
    evt.preventDefault()
>>>>>>> 7a216c8f
  }
  componentWillReceiveProps(nextProps) {
    const { mouseX, mouseY, resizeFactorX, resizeFactorY } = this.state
    const { projection, center, zoom } = this.props

    const zoomFactor = nextProps.zoom / zoom
    const centerChanged = JSON.stringify(nextProps.center) !== JSON.stringify(center)

    this.setState({
      zoom: nextProps.zoom,
      mouseX: centerChanged ? calculateMousePosition("x", projection, nextProps, nextProps.zoom, resizeFactorX) : mouseX * zoomFactor,
      mouseY: centerChanged ? calculateMousePosition("y", projection, nextProps, nextProps.zoom, resizeFactorY) : mouseY * zoomFactor,
    })
  }
  handleResize() {
    const { width, height, projection, zoom } = this.props

    const resizeFactorX = calculateResizeFactor(this.zoomableGroupNode.parentNode.getBoundingClientRect().width, width)
    const resizeFactorY = calculateResizeFactor(this.zoomableGroupNode.parentNode.getBoundingClientRect().height, height)

    const xPercentageChange = 1 / resizeFactorX * this.state.resizeFactorX
    const yPercentageChange = 1 / resizeFactorY * this.state.resizeFactorY

    this.setState({
      resizeFactorX: resizeFactorX,
      resizeFactorY: resizeFactorY,
      mouseX: this.state.mouseX * xPercentageChange,
      mouseY: this.state.mouseY * yPercentageChange,
    })
  }
  componentDidMount() {
    const { width, height, projection, zoom } = this.props

    const resizeFactorX = calculateResizeFactor(this.zoomableGroupNode.parentNode.getBoundingClientRect().width, width)
    const resizeFactorY = calculateResizeFactor(this.zoomableGroupNode.parentNode.getBoundingClientRect().height, height)

    this.setState({
      resizeFactorX: resizeFactorX,
      resizeFactorY: resizeFactorY,
      mouseX: calculateMousePosition("x", projection, this.props, zoom, resizeFactorX),
      mouseY: calculateMousePosition("y", projection, this.props, zoom, resizeFactorY),
    })

    window.addEventListener("resize", this.handleResize)
    window.addEventListener('mouseup', this.handleMouseUp)
    this.zoomableGroupNode.addEventListener("touchmove", this.preventTouchScroll)
  }
  componentWillUnmount() {
    window.removeEventListener("resize", this.handleResize)
    window.removeEventListener("mouseup", this.handleMouseUp)
    this.zoomableGroupNode.removeEventListener("touchmove", this.preventTouchScroll)
  }
  render() {
    const {
      width,
      height,
      zoom,
      style,
      projection,
      children,
    } = this.props

    const {
      mouseX,
      mouseY,
      resizeFactorX,
      resizeFactorY,
    } = this.state
    return (
      <g className="rsm-zoomable-group"
         ref={ zoomableGroupNode => this.zoomableGroupNode = zoomableGroupNode }
         transform={`
           translate(
             ${ Math.round((width / 2 + resizeFactorX * mouseX) * 100) / 100 }
             ${ Math.round((height / 2 + resizeFactorY * mouseY) * 100) / 100 }
           )
           scale(${ zoom })
           translate(${ -width / 2 } ${ -height / 2 })
         `}
         onMouseMove={ this.handleMouseMove }
         onMouseUp={ this.handleMouseUp }
         onMouseDown={ this.handleMouseDown }
         onTouchStart={ this.handleTouchStart }
         onTouchMove={ this.handleTouchMove }
         onTouchEnd={ this.handleMouseUp }
         style={ style }
      >
        <rect
          x={ this.state.backdrop.x }
          y={ this.state.backdrop.y }
          width={ this.state.backdrop.width }
          height={ this.state.backdrop.height }
          fill="transparent"
          style={{ strokeWidth: 0 }}
        />
        { createNewChildren(children, this.props) }
      </g>
    )
  }
}

ZoomableGroup.defaultProps = {
  center: [ 0, 0 ],
  backdrop: {
    x: [-179.9, 179.9],
    y: [89.9, -89.9],
  },
  zoom: 1,
  disablePanning: false,
}

export default ZoomableGroup<|MERGE_RESOLUTION|>--- conflicted
+++ resolved
@@ -85,18 +85,16 @@
   handleTouchStart({ touches }) {
     this.handleMouseDown(touches[0])
   }
-<<<<<<< HEAD
-  handleTouchStart({ touches }){
-    if(touches.length > 1){
-      this.handleMouseDown(touches[0]);
+  handleTouchStart({ touches }) {
+    if (touches.length > 1){
+      this.handleMouseDown(touches[0])
     }
-    else{
-      this.handleMouseUp();
+    else {
+      this.handleMouseUp()
     }
-=======
+  }
   preventTouchScroll(evt) {
     evt.preventDefault()
->>>>>>> 7a216c8f
   }
   componentWillReceiveProps(nextProps) {
     const { mouseX, mouseY, resizeFactorX, resizeFactorY } = this.state
