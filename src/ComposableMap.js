
import React, { Component } from "react"

import projections from "./projections"
import defaultProjectionConfig from "./projectionConfig"

class ComposableMap extends Component {
  constructor() {
    super()
    this.projection = this.projection.bind(this)
  }
  projection() {
    const {
      projection,
      projectionConfig,
      width,
      height
    } = this.props

    return typeof projection !== "function" ?
      projections(width, height, projectionConfig, projection) :
      projection(width, height, projectionConfig)
  }
  render() {

    const {
      width,
      height,
      style,
      className,
      showCenter,
      children,
      aspectRatio,
      viewBox
    } = this.props

    return (
      <svg width={ width }
           height={ height }
<<<<<<< HEAD
           viewBox={ viewBox ? viewBox : `0 0 ${width} ${height}` }
           className="rsm-svg"
=======
           viewBox={ `0 0 ${width} ${height}` }
           className={ `rsm-svg ${className || ''}` }
>>>>>>> 6b807dec
           style={ style }
           preserveAspectRatio={ aspectRatio }>
        {
          React.cloneElement(this.props.children, {
            projection: this.projection,
            width,
            height,
          })
        }
        {
          showCenter && (
            <g>
              <rect x={width/2-0.5} y={0} width={ 1 } height={ height } fill="#e91e63" />
              <rect x={0} y={height/2-0.5} width={ width } height={ 1 } fill="#e91e63" />
            </g>
          )
        }
      </svg>
    )
  }
}

ComposableMap.defaultProps = {
  width: 800,
  height: 450,
  projection: "times",
  projectionConfig: defaultProjectionConfig,
  aspectRatio: "xMidYMid",
  viewBox: null
}

export default ComposableMap<|MERGE_RESOLUTION|>--- conflicted
+++ resolved
@@ -37,13 +37,8 @@
     return (
       <svg width={ width }
            height={ height }
-<<<<<<< HEAD
            viewBox={ viewBox ? viewBox : `0 0 ${width} ${height}` }
-           className="rsm-svg"
-=======
-           viewBox={ `0 0 ${width} ${height}` }
            className={ `rsm-svg ${className || ''}` }
->>>>>>> 6b807dec
            style={ style }
            preserveAspectRatio={ aspectRatio }>
         {
