--- conflicted
+++ resolved
@@ -68,13 +68,8 @@
         "svg",
         { width: width,
           height: height,
-<<<<<<< HEAD
           viewBox: viewBox ? viewBox : "0 0 " + width + " " + height,
-          className: "rsm-svg",
-=======
-          viewBox: "0 0 " + width + " " + height,
           className: "rsm-svg " + (className || ''),
->>>>>>> 6b807dec
           style: style,
           preserveAspectRatio: aspectRatio },
         _react2.default.cloneElement(this.props.children, {
